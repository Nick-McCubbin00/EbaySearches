<!DOCTYPE html>
<html lang="en">
<head>
    <meta charset="UTF-8">
    <meta name="viewport" content="width=device-width, initial-scale=1.0">
    <title>Upstate Coin & Gold - eBay Trader Resource</title>
    <style>
        * {
            margin: 0;
            padding: 0;
            box-sizing: border-box;
        }

        body {
            font-family: 'Segoe UI', Tahoma, Geneva, Verdana, sans-serif;
            line-height: 1.6;
            color: #333;
            background: linear-gradient(135deg, #1a1a2e 0%, #16213e 50%, #0f3460 100%);
            min-height: 100vh;
        }

        .container {
            max-width: 1200px;
            margin: 0 auto;
            padding: 20px;
        }

        .header {
            text-align: center;
            color: white;
            margin-bottom: 40px;
        }

        .header h1 {
            font-size: 3rem;
            margin-bottom: 10px;
            text-shadow: 2px 2px 4px rgba(0,0,0,0.3);
        }

        .header p {
            font-size: 1.2rem;
            opacity: 0.9;
        }

        .main-content {
            background: white;
            border-radius: 15px;
            padding: 40px;
            box-shadow: 0 20px 40px rgba(0,0,0,0.1);
            margin-bottom: 30px;
            border: 2px solid #ffd700;
        }

        .search-section {
            text-align: center;
            margin-bottom: 40px;
        }

        .search-form {
            display: flex;
            gap: 15px;
            justify-content: center;
            align-items: center;
            flex-wrap: wrap;
            margin: 20px 0;
        }

        .search-input {
            padding: 15px 20px;
            border: 2px solid #e1e5e9;
            border-radius: 25px;
            font-size: 16px;
            min-width: 300px;
            transition: border-color 0.3s ease;
        }

        .search-input:focus {
            outline: none;
            border-color: #ffd700;
        }

        .search-btn {
            padding: 15px 30px;
            background: linear-gradient(135deg, #ffd700 0%, #ffed4e 100%);
            color: #1a1a2e;
            border: none;
            border-radius: 25px;
            font-size: 16px;
            font-weight: bold;
            cursor: pointer;
            transition: all 0.3s ease;
        }

        .search-btn:hover {
            transform: translateY(-2px);
            box-shadow: 0 5px 15px rgba(0,0,0,0.2);
        }

        .search-btn:disabled {
            opacity: 0.6;
            cursor: not-allowed;
            transform: none;
        }

        .loading {
            display: none;
            text-align: center;
            margin: 20px 0;
        }

        .spinner {
            border: 4px solid #f3f3f3;
            border-top: 4px solid #ffd700;
            border-radius: 50%;
            width: 40px;
            height: 40px;
            animation: spin 1s linear infinite;
            margin: 0 auto 15px;
        }

        @keyframes spin {
            0% { transform: rotate(0deg); }
            100% { transform: rotate(360deg); }
        }

        .results-section {
            display: none;
            margin-top: 40px;
        }

        .result-card {
            background: #f8f9fa;
            border-radius: 10px;
            padding: 25px;
            margin-bottom: 20px;
            border-left: 4px solid #ffd700;
        }

        .result-header {
            display: flex;
            justify-content: space-between;
            align-items: center;
            margin-bottom: 20px;
        }

        .result-title {
            font-size: 1.5rem;
            color: #1a1a2e;
            font-weight: bold;
        }

        .confidence-badge {
            padding: 8px 15px;
            border-radius: 20px;
            font-weight: bold;
            font-size: 0.9rem;
        }

        .confidence-excellent {
            background: #d4edda;
            color: #155724;
        }

        .confidence-good {
            background: #d1ecf1;
            color: #0c5460;
        }

        .confidence-fair {
            background: #fff3cd;
            color: #856404;
        }

        .confidence-poor {
            background: #f8d7da;
            color: #721c24;
        }

        .stats-grid {
            display: grid;
            grid-template-columns: repeat(auto-fit, minmax(200px, 1fr));
            gap: 20px;
            margin: 20px 0;
        }

        .stat-item {
            background: white;
            padding: 20px;
            border-radius: 8px;
            text-align: center;
            box-shadow: 0 2px 4px rgba(0,0,0,0.1);
        }

        .stat-value {
            font-size: 2rem;
            font-weight: bold;
            color: #ffd700;
            margin-bottom: 5px;
        }

        .stat-label {
            color: #666;
            font-size: 0.9rem;
        }

        .price-range {
            background: linear-gradient(135deg, #1a1a2e 0%, #16213e 100%);
            color: white;
            padding: 20px;
            border-radius: 10px;
            margin: 20px 0;
        }

        .price-range h3 {
            margin-bottom: 15px;
        }

        .price-bars {
            display: flex;
            align-items: center;
            gap: 10px;
            margin: 15px 0;
        }

        .price-bar {
            flex: 1;
            height: 8px;
            background: rgba(255,255,255,0.3);
            border-radius: 4px;
            position: relative;
        }

        .price-fill {
            height: 100%;
            background: white;
            border-radius: 4px;
            transition: width 0.3s ease;
        }

        .price-labels {
            display: flex;
            justify-content: space-between;
            font-size: 0.9rem;
            opacity: 0.9;
        }

        .recommendations {
            background: #e3f2fd;
            border: 1px solid #bbdefb;
            border-radius: 8px;
            padding: 20px;
            margin: 20px 0;
        }

        .recommendations h3 {
            color: #1976d2;
            margin-bottom: 15px;
        }

        .recommendation-list {
            list-style: none;
        }

        .recommendation-list li {
            margin: 8px 0;
            padding-left: 20px;
            position: relative;
        }

        .recommendation-list li:before {
            content: "💡";
            position: absolute;
            left: 0;
        }

        .error-message {
            background: #f8d7da;
            border: 1px solid #f5c6cb;
            color: #721c24;
            padding: 15px;
            border-radius: 8px;
            margin: 20px 0;
            display: none;
        }

        .example-searches {
            background: #f8f9fa;
            border-radius: 10px;
            padding: 20px;
            margin: 20px 0;
        }

        .example-searches h3 {
            color: #1a1a2e;
            margin-bottom: 15px;
        }

        .example-tags {
            display: flex;
            flex-wrap: wrap;
            gap: 10px;
        }

        .example-tag {
            background: #1a1a2e;
            color: white;
            padding: 8px 15px;
            border-radius: 20px;
            font-size: 0.9rem;
            cursor: pointer;
            transition: all 0.3s ease;
        }

        .example-tag:hover {
            background: #ffd700;
            color: #1a1a2e;
            transform: translateY(-2px);
        }

        .footer {
            text-align: center;
            color: white;
            padding: 20px;
            opacity: 0.8;
        }

        @media (max-width: 768px) {
            .header h1 {
                font-size: 2rem;
            }
            
            .main-content {
                padding: 20px;
            }
            
            .search-form {
                flex-direction: column;
            }
            
            .search-input {
                min-width: 100%;
            }
            
            .stats-grid {
                grid-template-columns: 1fr;
            }
        }
    </style>
</head>
<body>
    <div class="container">
        <div class="header">
<<<<<<< HEAD
            <h1>🪙 Upstate Coin & Gold eBay Trader Resource</h1>
=======
            <h1>Upstate Coin & Gold eBay AI Analyzer</h1>
>>>>>>> 868b309e
            <p>Live Coin Pricing Intelligence Powered by AI</p>
        </div>

        <div class="main-content">
            <div class="search-section">
                <h2>🔍 Search for Coin Pricing Analysis</h2>
                <p>Enter any coin search term and get AI-powered confidence scoring with detailed pricing analysis.</p>
                
                <div class="example-searches">
                    <h3>💡 Try these examples:</h3>
                    <div class="example-tags">
                        <span class="example-tag" onclick="setSearch('2004 Silver Eagle MS69')">2004 Silver Eagle MS69</span>
                        <span class="example-tag" onclick="setSearch('2004 American Silver Eagle 1 Oz')">2004 American Silver Eagle 1 Oz</span>
                        <span class="example-tag" onclick="setSearch('2004 Walking Liberty Half Dollar')">2004 Walking Liberty Half Dollar</span>
                        <span class="example-tag" onclick="setSearch('2004 Mercury Dime')">2004 Mercury Dime</span>
                        <span class="example-tag" onclick="setSearch('2004 Buffalo Nickel')">2004 Buffalo Nickel</span>
                    </div>
                </div>

                <form class="search-form" id="searchForm">
                    <input type="text" class="search-input" id="searchInput" 
                           placeholder="Enter coin search (e.g., 2004 Silver Eagle MS69)" 
                           required>
                    <button type="submit" class="search-btn" id="searchBtn">
                        🔍 Analyze Pricing
                    </button>
                </form>
            </div>

            <div class="loading" id="loading">
                <div class="spinner"></div>
                <p>🤖 AI is analyzing eBay listings and calculating confidence scores...</p>
                <p>Searching real eBay data and applying AI confidence scoring...</p>
            </div>

            <div class="error-message" id="errorMessage"></div>

            <div class="results-section" id="resultsSection">
                <!-- Results will be populated here -->
            </div>
        </div>
    </div>

    <div class="footer">
<<<<<<< HEAD
        <p>Made for use by Upstate Coin & Gold</p>
=======
        <p>Made for Upstate Coin & Gold </p>
>>>>>>> 868b309e
        <p>Powered by eBay API + Google Gemini AI</p>
    </div>

    <script>
        function setSearch(query) {
            document.getElementById('searchInput').value = query;
        }

        function getConfidenceClass(score) {
            if (score >= 90) return 'confidence-excellent';
            if (score >= 80) return 'confidence-good';
            if (score >= 70) return 'confidence-fair';
            return 'confidence-poor';
        }

        function getConfidenceLabel(score) {
            if (score >= 90) return 'Excellent';
            if (score >= 80) return 'Good';
            if (score >= 70) return 'Fair';
            return 'Poor';
        }

        function formatPrice(price) {
            return new Intl.NumberFormat('en-US', {
                style: 'currency',
                currency: 'USD'
            }).format(price);
        }

        function showError(message) {
            const errorDiv = document.getElementById('errorMessage');
            errorDiv.textContent = message;
            errorDiv.style.display = 'block';
            setTimeout(() => {
                errorDiv.style.display = 'none';
            }, 5000);
        }

        function showLoading() {
            document.getElementById('loading').style.display = 'block';
            document.getElementById('resultsSection').style.display = 'none';
            document.getElementById('errorMessage').style.display = 'none';
        }

        function hideLoading() {
            document.getElementById('loading').style.display = 'none';
        }

        function displayResults(data) {
            const resultsSection = document.getElementById('resultsSection');
            
            // Use the actual data from the API
            const results = data;
            const confidenceScore = results.summary.average_confidence;
            const confidenceClass = getConfidenceClass(confidenceScore);
            const confidenceLabel = getConfidenceLabel(confidenceScore);

            resultsSection.innerHTML = `
                <div class="result-card">
                    <div class="result-header">
                        <div class="result-title">${results.search_query}</div>
                        <span class="confidence-badge ${confidenceClass}">
                            ${confidenceScore.toFixed(1)}% ${confidenceLabel}
                        </span>
                    </div>



                    <div class="stats-grid">
                        <div class="stat-item">
                            <div class="stat-value">${results.summary.total_listings_found}</div>
                            <div class="stat-label">Listings Analyzed</div>
                        </div>
                        <div class="stat-item">
                            <div class="stat-value">${results.summary.high_confidence_listings}</div>
                            <div class="stat-label">High Confidence</div>
                        </div>
                        <div class="stat-item">
                            <div class="stat-value">${formatPrice(results.pricing_analysis.weighted_average)}</div>
                            <div class="stat-label">Weighted Average</div>
                        </div>
                        <div class="stat-item">
                            <div class="stat-value">${formatPrice(results.pricing_analysis.price_range)}</div>
                            <div class="stat-label">Price Range</div>
                        </div>
                    </div>

                    <div class="price-range">
                        <h3>💰 Price Analysis</h3>
                        <div class="price-bars">
                            <div class="price-bar">
                                <div class="price-fill" style="width: 100%;"></div>
                            </div>
                        </div>
                        <div class="price-labels">
                            <span>${formatPrice(results.pricing_analysis.min_price)}</span>
                            <span>${formatPrice(results.pricing_analysis.max_price)}</span>
                        </div>
                        <p style="margin-top: 15px; opacity: 0.9;">
                            <strong>Median Price:</strong> ${formatPrice(results.pricing_analysis.median_price)} | 
                            <strong>Volatility:</strong> ${results.recommendations.pricing_insights.volatility} 
                            (${results.recommendations.pricing_insights.reason})
                        </p>
                    </div>

                    <div class="recommendations">
                        <h3>💡 AI Recommendations</h3>
                        <div style="margin-bottom: 15px;">
                            <strong>Data Quality:</strong> ${results.recommendations.data_quality.assessment} - 
                            ${results.recommendations.data_quality.reason}
                        </div>
                        <div style="margin-bottom: 15px;">
                            <strong>Suggested Price:</strong> ${results.recommendations.pricing_insights.suggested_price}
                        </div>
                        <ul class="recommendation-list">
                            ${results.recommendations.next_steps.map(step => `<li>${step}</li>`).join('')}
                        </ul>
                    </div>
                </div>
            `;

            resultsSection.style.display = 'block';
        }

        document.getElementById('searchForm').addEventListener('submit', async function(e) {
            e.preventDefault();
            
            const searchQuery = document.getElementById('searchInput').value.trim();
            if (!searchQuery) {
                showError('Please enter a search query');
                return;
            }

            showLoading();
            
            try {
                // Call the API
                const response = await fetch('/api/analyze', {
                    method: 'POST',
                    headers: {
                        'Content-Type': 'application/json',
                    },
                    body: JSON.stringify({ search_query: searchQuery })
                });
                
                const result = await response.json();
                
                if (result.status === 'success') {
                    displayResults(result.data);
                } else {
                    showError(result.error || 'Analysis failed');
                }
            } catch (error) {
                console.error('API call failed:', error);
                showError('Network error. Please try again.');
            } finally {
                hideLoading();
            }
        });

        // Add some interactivity to example tags
        document.querySelectorAll('.example-tag').forEach(tag => {
            tag.addEventListener('click', function() {
                document.getElementById('searchInput').focus();
            });
        });
    </script>
</body>
</html> <|MERGE_RESOLUTION|>--- conflicted
+++ resolved
@@ -350,11 +350,7 @@
 <body>
     <div class="container">
         <div class="header">
-<<<<<<< HEAD
             <h1>🪙 Upstate Coin & Gold eBay Trader Resource</h1>
-=======
-            <h1>Upstate Coin & Gold eBay AI Analyzer</h1>
->>>>>>> 868b309e
             <p>Live Coin Pricing Intelligence Powered by AI</p>
         </div>
 
@@ -399,11 +395,7 @@
     </div>
 
     <div class="footer">
-<<<<<<< HEAD
         <p>Made for use by Upstate Coin & Gold</p>
-=======
-        <p>Made for Upstate Coin & Gold </p>
->>>>>>> 868b309e
         <p>Powered by eBay API + Google Gemini AI</p>
     </div>
 
