--- conflicted
+++ resolved
@@ -24,26 +24,6 @@
 print(f"✅ Real eBay AI Analyzer loaded - Full functionality enabled")
 print(f"✅ eBay API integration active")
 print(f"✅ Google Gemini AI scoring active")
-
-<<<<<<< HEAD
-=======
-# Check if API keys are configured
-if not DEMO_MODE:
-    try:
-        from Complete_Ebay_AI_Analyzer import EBAY_ACCESS_TOKEN, GEMINI_API_KEY
-        # Check if keys are properly configured (not placeholder values)
-        if (EBAY_ACCESS_TOKEN and 
-            len(EBAY_ACCESS_TOKEN) > 50 and  # Real tokens are long
-            GEMINI_API_KEY and 
-            len(GEMINI_API_KEY) > 30):  # Real API keys are long
-            API_KEYS_CONFIGURED = True
-            print(f"✅ API keys configured - Real analysis enabled")
-        else:
-            print(f"⚠️  API keys appear to be placeholder values - Using demo mode")
-    except ImportError:
-        print(f"⚠️  Could not import API keys - Using demo mode")
-        pass
->>>>>>> c7a45c98
 
 
 @app.route('/')
